#!/usr/bin/env python3
"""
CheckIn 类
"""

import json
import hashlib
import os
import tempfile
<<<<<<< HEAD
from datetime import datetime
from urllib.parse import urlparse, parse_qs
=======
from urllib.parse import urlparse
from datetime import datetime
>>>>>>> 14d56bb5

import httpx
from camoufox.async_api import AsyncCamoufox
from utils.config import AccountConfig, ProviderConfig
from utils.browser_utils import parse_cookies, get_random_user_agent


def check_and_handle_response(response: httpx.Response, context: str = "response") -> dict | None:
    """检查响应类型，如果是 HTML 则保存为文件，否则返回 JSON 数据

    Args:
        response: httpx Response 对象
        context: 上下文描述，用于生成文件名

    Returns:
        JSON 数据字典，如果响应是 HTML 则返回 None
    """
    content_type = response.headers.get("content-type", "").lower()

    # 检查是否是 HTML 响应
    if "text/html" in content_type or "text/plain" in content_type:
        # 保存 HTML 内容到文件
        timestamp = datetime.now().strftime("%Y%m%d_%H%M%S")
        filename = f"response_{context}_{timestamp}.html"

        # 创建 logs 目录
        os.makedirs("logs", exist_ok=True)
        filepath = os.path.join("logs", filename)

        with open(filepath, "w", encoding="utf-8") as f:
            f.write(response.text)

        print(f"⚠️ Received HTML response instead of JSON, saved to: {filepath}")
        return None

    # 如果是 JSON，正常解析
    try:
        return response.json()
    except json.JSONDecodeError as e:
        print(f"❌ Failed to parse JSON response: {e}")
        # 即使不是 HTML，如果 JSON 解析失败，也保存原始内容
        timestamp = datetime.now().strftime("%Y%m%d_%H%M%S")
        filename = f"response_{context}_invalid_{timestamp}.txt"
        os.makedirs("logs", exist_ok=True)
        filepath = os.path.join("logs", filename)

        with open(filepath, "w", encoding="utf-8") as f:
            f.write(response.text)

        print(f"⚠️ Invalid response saved to: {filepath}")
        return None


class CheckIn:
    """newapi.ai 签到管理类"""

    account_config: AccountConfig
    account_name: str
    provider_config: ProviderConfig
    cache_dir: str

    def __init__(
        self,
        account_config: AccountConfig,
        provider_config: ProviderConfig,
        account_index: int,
        cache_dir: str = "caches",
    ):
        """初始化签到管理器

        Args:
                account_info: account 用户配置
        """
        self.account_name = account_config.name or f"Account {account_index + 1}"
        self.account_info = account_config
        self.provider_config = provider_config
        self.cache_dir = cache_dir
        os.makedirs(self.cache_dir, exist_ok=True)

    async def _take_screenshot(self, page, reason: str) -> None:
        """截取当前页面的屏幕截图

        Args:
            page: Camoufox 页面对象
            reason: 截图原因描述
        """
        try:
            # 创建 screenshots 目录
            screenshots_dir = "screenshots"
            os.makedirs(screenshots_dir, exist_ok=True)

            # 生成文件名: 账号名_时间戳_原因.png
            timestamp = datetime.now().strftime("%Y%m%d_%H%M%S")
            safe_account_name = "".join(c if c.isalnum() else "_" for c in self.account_name)
            safe_reason = "".join(c if c.isalnum() else "_" for c in reason)
            filename = f"{safe_account_name}_{timestamp}_{safe_reason}.png"
            filepath = os.path.join(screenshots_dir, filename)

            await page.screenshot(path=filepath, full_page=True)
            print(f"📸 {self.account_name}: Screenshot saved to {filepath}")
        except Exception as e:
            print(f"⚠️ {self.account_name}: Failed to take screenshot: {e}")

    async def get_waf_cookies_with_browser(self) -> dict | None:
        """使用 Camoufox 获取 WAF cookies（隐私模式）"""
        print(f"ℹ️ {self.account_name}: Starting Camoufox browser to get WAF cookies")

        with tempfile.TemporaryDirectory(prefix=f"camoufox_{self.account_name}_waf_") as user_data_dir:
            async with AsyncCamoufox(
                persistent_context=True,
                user_data_dir=user_data_dir,
                headless=False,
                humanize=True,
                locale="en-US",
            ) as browser:
                page = await browser.new_page()

                try:
                    print(f"ℹ️ {self.account_name}: Access login page to get initial cookies")
                    await page.goto(self.provider_config.get_login_url(), wait_until="networkidle")

                    try:
                        await page.wait_for_function('document.readyState === "complete"', timeout=5000)
                    except Exception:
                        await page.wait_for_timeout(3000)

                    cookies = await browser.cookies()

                    waf_cookies = {}
                    for cookie in cookies:
                        cookie_name = cookie.get("name")
                        cookie_value = cookie.get("value")
                        if cookie_name in ["acw_tc", "cdn_sec_tc", "acw_sc__v2"] and cookie_value is not None:
                            waf_cookies[cookie_name] = cookie_value

                    print(f"ℹ️ {self.account_name}: Got {len(waf_cookies)} WAF cookies after step 1")

                    # 检查是否至少获取到一个 WAF cookie
                    if not waf_cookies:
                        print(f"❌ {self.account_name}: No WAF cookies obtained")
                        return None

                    # 显示获取到的 cookies
                    cookie_names = list(waf_cookies.keys())
                    print(f"✅ {self.account_name}: Successfully got WAF cookies: {cookie_names}")

                    return waf_cookies

                except Exception as e:
                    print(f"❌ {self.account_name}: Error occurred while getting WAF cookies: {e}")
                    return None
                finally:
                    await page.close()

    async def get_status_with_browser(self) -> dict | None:
        """使用 Camoufox 获取状态信息并缓存
        Returns:
            状态数据字典
        """
        print(f"ℹ️ {self.account_name}: Starting Camoufox browser to get status")

        with tempfile.TemporaryDirectory(prefix=f"camoufox_{self.account_name}_status_") as user_data_dir:
            async with AsyncCamoufox(
                user_data_dir=user_data_dir,
                persistent_context=True,
                headless=False,
                humanize=True,
                locale="en-US",
            ) as browser:
                page = await browser.new_page()

                try:
                    print(f"ℹ️ {self.account_name}: Access status page to get status from localStorage")
                    await page.goto(self.provider_config.get_login_url(), wait_until="networkidle")

                    try:
                        await page.wait_for_function('document.readyState === "complete"', timeout=5000)
                    except Exception:
                        await page.wait_for_timeout(3000)

                    # 从 localStorage 获取 status
                    status_data = None
                    try:
                        status_str = await page.evaluate("() => localStorage.getItem('status')")
                        if status_str:
                            status_data = json.loads(status_str)
                            print(f"✅ {self.account_name}: Got status from localStorage")
                        else:
                            print(f"⚠️ {self.account_name}: No status found in localStorage")
                    except Exception as e:
                        print(f"⚠️ {self.account_name}: Error reading status from localStorage: {e}")

                    return status_data

                except Exception as e:
                    print(f"❌ {self.account_name}: Error occurred while getting status: {e}")
                    return None
                finally:
                    await page.close()

    async def get_auth_client_id(self, client: httpx.Client, headers: dict, provider: str) -> dict:
        """获取状态信息

        Args:
            client: httpx 客户端
            headers: 请求头
            provider: 提供商类型 (github/linuxdo)

        Returns:
            包含 success 和 client_id 或 error 的字典
        """
        try:
            response = client.get(self.provider_config.get_status_url(), headers=headers, timeout=30)

            if response.status_code == 200:
<<<<<<< HEAD
                try:
                    data = response.json()
                except json.JSONDecodeError as json_err:
                    print(f"❌ {self.account_name}: Failed to parse JSON response")
                    print(f"    📄 Response content (first 500 chars): {response.text[:500]}")
                    print(f"ℹ️ {self.account_name}: Attempting to get status from browser localStorage")

                    # 尝试从浏览器 localStorage 获取状态
                    try:
                        status_data = await self.get_status_with_browser()
                        if status_data:
                            oauth = status_data.get(f"{provider}_oauth", False)
                            if not oauth:
                                return {
                                    "success": False,
                                    "error": f"{provider} OAuth is not enabled.",
                                }

                            client_id = status_data.get(f"{provider}_client_id", "")
                            if client_id:
                                print(f"✅ {self.account_name}: Got client ID from localStorage: " f"{client_id}")
                                return {
                                    "success": True,
                                    "client_id": client_id,
                                }
                    except Exception as browser_err:
                        print(f"⚠️ {self.account_name}: Failed to get status from browser: " f"{browser_err}")

                    return {
                        "success": False,
                        "error": f"Failed to get client id: Invalid JSON response - {json_err}",
=======
                data = check_and_handle_response(response, f"get_auth_client_id_{provider}")
                if data is None:
                    return {
                        "success": False,
                        "error": f"Failed to get client id: Invalid response type (saved to logs)",
>>>>>>> 14d56bb5
                    }

                if data.get("success"):
                    status_data = data.get("data", {})
                    oauth = status_data.get(f"{provider}_oauth", False)
                    if not oauth:
                        return {
                            "success": False,
                            "error": f"{provider} OAuth is not enabled.",
                        }

                    client_id = status_data.get(f"{provider}_client_id", "")
                    return {
                        "success": True,
                        "client_id": client_id,
                    }
                else:
                    error_msg = data.get("message", "Unknown error")
                    return {
                        "success": False,
                        "error": f"Failed to get client id: {error_msg}",
                    }
            return {
                "success": False,
                "error": f"Failed to get client id: HTTP {response.status_code}",
            }
        except Exception as e:
            return {
                "success": False,
                "error": f"Failed to get client id, {e}",
            }

    async def get_auth_state_with_browser(self, status: dict, wait_for_url: str) -> dict:
        """使用 Camoufox 获取认证 URL 和 cookies

        Args:
            status: 要存储到 localStorage 的状态数据
            wait_for_url: 要等待的 URL 模式

        Returns:
            包含 success、url、cookies 或 error 的字典
        """
        print(f"ℹ️ {self.account_name}: Starting Camoufox browser to get auth URL")

        with tempfile.TemporaryDirectory(prefix=f"camoufox_{self.account_name}_auth_") as user_data_dir:
            async with AsyncCamoufox(
                user_data_dir=user_data_dir,
                persistent_context=True,
                headless=False,
                humanize=True,
                locale="en-US",
            ) as browser:
                page = await browser.new_page()

                try:
                    # 1. Open the login page first
                    print(f"ℹ️ {self.account_name}: Opening login page")
                    await page.goto(self.provider_config.get_login_url(), wait_until="networkidle")

                    # Wait for page to be fully loaded
                    try:
                        await page.wait_for_function('document.readyState === "complete"', timeout=5000)
                    except Exception:
                        await page.wait_for_timeout(3000)

                    await self._take_screenshot(page, "login_page_opened")

                    # 2. Store status in localStorage (after page is loaded)
                    print(f"ℹ️ {self.account_name}: Storing status in localStorage")
                    status_json = json.dumps(status, ensure_ascii=False)
                    # Escape single quotes for JavaScript string literal
                    status_json_escaped = status_json.replace("'", "\\'")
                    await page.evaluate(f"() => localStorage.setItem('status', '{status_json_escaped}')")

                    # 3. Reload the page to apply localStorage changes
                    print(f"ℹ️ {self.account_name}: Reloading page after setting localStorage")
                    await page.reload()

                    # Wait for page to be fully loaded after reload
                    try:
                        await page.wait_for_function('document.readyState === "complete"', timeout=5000)
                    except Exception:
                        await page.wait_for_timeout(3000)

                    await self._take_screenshot(page, "login_page_reloaded")

                    # 4. Click the main button[0] and wait for new tab
                    print(f"ℹ️ {self.account_name}: Clicking main button")
                    buttons = await page.query_selector_all("main button")
                    if buttons and len(buttons) > 0:
                        # Wait for new tab to open when clicking the button
                        async with browser.expect_page() as new_page_info:
                            await buttons[0].click()
                        new_page = await new_page_info.value
                        print(f"ℹ️ {self.account_name}: New tab opened")

                    else:
                        print(f"⚠️ {self.account_name}: No buttons found on page")
                        await self._take_screenshot(page, "no_buttons_found")
                        return {"success": False, "error": "No buttons found on login page"}

                    await self._take_screenshot(new_page, "auth_page_opened")

                    # 5. Get the first URL of the new tab (don't wait for loading)
                    print(f"ℹ️ {self.account_name}: New tab URL: {new_page.url}")

                    # Check if URL matches the expected pattern
                    if wait_for_url in new_page.url:
                        print(f"✅ {self.account_name}: New tab URL matches expected pattern")
                        current_url = new_page.url
                    else:
                        print(f"⚠️ {self.account_name}: URL doesn't match pattern but continuing anyway")

                    # 6. Get cookies from the browser
                    cookies = await browser.cookies()
                    print(f"ℹ️ {self.account_name}: Got {len(cookies)} cookies from browser")

                    # 7. Return the new tab URL and cookies
                    print(f"✅ {self.account_name}: Got auth URL from new tab: {current_url}")

                    return {"success": True, "url": current_url, "cookies": cookies}

                except Exception as e:
                    print(f"❌ {self.account_name}: Error getting auth URL: {e}")
                    await self._take_screenshot(page, "auth_url_error")
                    return {"success": False, "error": f"Error getting auth URL: {e}"}
                finally:
                    await page.close()
                    if "new_page" in locals():
                        await new_page.close()

    async def get_auth_state(
        self,
        client: httpx.Client,
        client_id: str,
        headers: dict,
        provider: str,
        wait_for_url: str,
        return_to_key: str = "return_to",
    ) -> dict:
        """获取认证状态"""
        try:
            response = client.get(self.provider_config.get_auth_state_url(), headers=headers, timeout=30)

            if response.status_code == 200:
<<<<<<< HEAD
                try:
                    data = response.json()
                except json.JSONDecodeError as json_err:
                    print(f"❌ {self.account_name}: Invalid JSON response - {json_err}")
                    print(f"    📄 Response content (first 500 chars): {response.text[:500]}")

                    print(f"ℹ️ {self.account_name}: Getting auth state from browser")
                    auth_result = await self.get_auth_state_with_browser(
                        {f"{provider}_client_id": client_id, f"{provider}_oauth": True},
                        wait_for_url,
                    )

                    if not auth_result.get("success"):
                        error_msg = auth_result.get("error", "Unknown error")
                        print(f"❌ {self.account_name}: {error_msg}")
                        return False, {"error": "Failed to get auth URL with browser"}

                    # 提取 return_to 参数
                    auth_url = auth_result.get("url")
                    print(f"ℹ️ {self.account_name}: Extracted auth url: {auth_url}")
                    parsed_url = urlparse(auth_url)
                    query_params = parse_qs(parsed_url.query)
                    return_to = query_params.get(return_to_key, [None])[0]

                    if return_to:
                        print(f"ℹ️ {self.account_name}: Extracted return_to: {return_to}")

                        # 从 return_to URL 中提取 state 参数
                        return_to_parsed = urlparse(return_to)
                        return_to_params = parse_qs(return_to_parsed.query)
                        auth_state = return_to_params.get("state", [None])[0]

                        if auth_state:
                            print(f"ℹ️ {self.account_name}: Extracted state from return_to: {auth_state}")
                            return {
                                "success": True,
                                "state": auth_state,
                                "cookies": auth_result.get("cookies", []),
                            }
                        else:
                            print(f"⚠️ {self.account_name}: No state parameter found in return_to URL")
                            return False, {"error": "No state parameter found in return_to URL"}
                    else:
                        print(f"⚠️ {self.account_name}: No return_to parameter found in URL")
                        return False, {"error": "No return_to parameter found in URL"}
=======
                data = check_and_handle_response(response, "get_auth_state")
                if data is None:
                    return {
                        "success": False,
                        "error": f"Failed to get auth state: Invalid response type (saved to logs)",
                    }
>>>>>>> 14d56bb5

                if data.get("success"):
                    auth_data = data.get("data")

                    # 将 httpx Cookies 对象转换为 Camoufox 格式
                    cookies = []
                    if response.cookies:
                        parsed_domain = urlparse(self.provider_config.origin).netloc

                        for cookie in response.cookies.jar:
                            http_only = cookie.httponly if cookie.has_nonstandard_attr("httponly") else False
                            same_site = cookie.samesite if cookie.has_nonstandard_attr("samesite") else "Lax"
                            print(
                                f"ℹ️ Cookie: {cookie.name}, Domain: {cookie.domain}, "
                                f"Path: {cookie.path}, Expires: {cookie.expires}, "
                                f"HttpOnly: {http_only}, Secure: {cookie.secure}, "
                                f"SameSite: {same_site}"
                            )
                            cookies.append(
                                {
                                    "name": cookie.name,
                                    "domain": cookie.domain if cookie.domain else parsed_domain,
                                    "value": cookie.value,
                                    "path": cookie.path,
                                    "expires": cookie.expires,
                                    "secure": cookie.secure,
                                    "httpOnly": http_only,
                                    "sameSite": same_site,
                                }
                            )

                    return {
                        "success": True,
                        "state": auth_data,
                        "cookies": cookies,  # 直接返回 Camoufox 格式的 cookies
                    }
                else:
                    error_msg = data.get("message", "Unknown error")
                    return {
                        "success": False,
                        "error": f"Failed to get auth state: {error_msg}",
                    }
            return {
                "success": False,
                "error": f"Failed to get auth state: HTTP {response.status_code}",
            }
        except Exception as e:
            return {
                "success": False,
                "error": f"Failed to get auth state, {e}",
            }

    def get_user_info(self, client: httpx.Client, headers: dict) -> dict:
        """获取用户信息"""
        try:
            response = client.get(self.provider_config.get_user_info_url(), headers=headers, timeout=30)

            if response.status_code == 200:
<<<<<<< HEAD
                try:
                    data = response.json()
                except json.JSONDecodeError as json_err:
                    print(f"❌ {self.account_name}: Failed to parse JSON response")
                    print(f"    📄 Response content (first 500 chars): {response.text[:500]}")
                    return {
                        "success": False,
                        "error": f"Failed to get user info: Invalid JSON response - {json_err}",
=======
                data = check_and_handle_response(response, "get_user_info")
                if data is None:
                    return {
                        "success": False,
                        "error": f"Failed to get user info: Invalid response type (saved to logs)",
>>>>>>> 14d56bb5
                    }

                if data.get("success"):
                    user_data = data.get("data", {})
                    quota = round(user_data.get("quota", 0) / 500000, 2)
                    used_quota = round(user_data.get("used_quota", 0) / 500000, 2)
                    return {
                        "success": True,
                        "quota": quota,
                        "used_quota": used_quota,
                        "display": f"Current balance: ${quota}, Used: ${used_quota}",
                    }
                else:
                    error_msg = data.get("message", "Unknown error")
                    return {
                        "success": False,
                        "error": f"Failed to get user info: {error_msg}",
                    }
            return {
                "success": False,
                "error": f"Failed to get user info: HTTP {response.status_code}",
            }
        except Exception as e:
            return {
                "success": False,
                "error": f"Failed to get user info, {e}",
            }

    def execute_check_in(self, client, headers: dict):
        """执行签到请求"""
        print(f"🌐 {self.account_name}: Executing check-in")

        checkin_headers = headers.copy()
        checkin_headers.update({"Content-Type": "application/json", "X-Requested-With": "XMLHttpRequest"})

        response = client.post(self.provider_config.get_sign_in_url(), headers=checkin_headers, timeout=30)

        print(f"📨 {self.account_name}: Response status code {response.status_code}")

        if response.status_code == 200:
            result = check_and_handle_response(response, "execute_check_in")
            if result is None:
                # 如果不是 JSON 响应（可能是 HTML），检查是否包含成功标识
                if "success" in response.text.lower():
                    print(f"✅ {self.account_name}: Check-in successful!")
                    return True
                else:
                    print(f"❌ {self.account_name}: Check-in failed - Invalid response format")
                    return False

            if result.get("ret") == 1 or result.get("code") == 0 or result.get("success"):
                print(f"✅ {self.account_name}: Check-in successful!")
                return True
            else:
                error_msg = result.get("msg", result.get("message", "Unknown error"))
                print(f"❌ {self.account_name}: Check-in failed - {error_msg}")
                return False
        else:
            print(f"❌ {self.account_name}: Check-in failed - HTTP {response.status_code}")
            return False

    async def check_in_with_cookies(
        self, cookies: dict, api_user: str | int, needs_check_in: bool | None = None
    ) -> tuple[bool, dict]:
        """使用已有 cookies 执行签到操作"""
        print(f"ℹ️ {self.account_name}: Executing check-in with existing cookies")

        client = httpx.Client(http2=True, timeout=30.0)
        try:
            client.cookies.update(cookies)

            headers = {
                "User-Agent": get_random_user_agent(),
                "Accept": "application/json, text/plain, */*",
                "Accept-Language": "zh-CN,zh;q=0.9,en;q=0.8",
                "Accept-Encoding": "gzip, deflate, br, zstd",
                "Referer": self.provider_config.get_login_url(),
                "Origin": self.provider_config.origin,
                "Connection": "keep-alive",
                "Sec-Fetch-Dest": "empty",
                "Sec-Fetch-Mode": "cors",
                "Sec-Fetch-Site": "same-origin",
                self.provider_config.api_user_key: f"{api_user}",
            }

            user_info = self.get_user_info(client, headers)
            if user_info and user_info.get("success"):
                success_msg = user_info.get("display", "User info retrieved successfully")
                print(f"✅ {success_msg}")
            elif user_info:
                error_msg = user_info.get("error", "Unknown error")
                print(f"❌ {self.account_name}: {error_msg}")
                return False, {"error": "Failed to get user info"}

            if needs_check_in is None and self.provider_config.needs_manual_check_in():
                success = self.execute_check_in(client, headers)
                return success, user_info if user_info else {"error": "No user info available"}
            else:
                print(f"ℹ️ {self.account_name}: Check-in completed automatically (triggered by user info request)")
                return True, user_info if user_info else {"error": "No user info available"}

        except Exception as e:
            print(f"❌ {self.account_name}: Error occurred during check-in process - {e}")
            return False, {"error": "Error occurred during check-in process"}
        finally:
            client.close()

    async def check_in_with_github(self, username: str, password: str, waf_cookies: dict) -> tuple[bool, dict]:
        """使用 GitHub 账号执行签到操作"""
        print(f"ℹ️ {self.account_name}: Executing check-in with GitHub account")

        client = httpx.Client(http2=True, timeout=30.0)
        try:
            client.cookies.update(waf_cookies)

            headers = {
                "User-Agent": get_random_user_agent(),
                "Accept": "application/json, text/plain, */*",
                "Accept-Language": "zh-CN,zh;q=0.9,en;q=0.8",
                "Accept-Encoding": "gzip, deflate, br, zstd",
                "Referer": self.provider_config.get_login_url(),
                "Origin": self.provider_config.origin,
                "Connection": "keep-alive",
                "Sec-Fetch-Dest": "empty",
                "Sec-Fetch-Mode": "cors",
                "Sec-Fetch-Site": "same-origin",
                self.provider_config.api_user_key: "-1",
            }

            # 获取 OAuth 客户端 ID
            # 优先使用 provider_config 中的 client_id
            if self.provider_config.github_client_id:
                client_id_result = {
                    "success": True,
                    "client_id": self.provider_config.github_client_id,
                }
                print(f"ℹ️ {self.account_name}: Using GitHub client ID from config: " f"{client_id_result['client_id']}")
            else:
                client_id_result = await self.get_auth_client_id(client, headers, "github")
                if client_id_result and client_id_result.get("success"):
                    print(f"ℹ️ {self.account_name}: Got client ID for GitHub: {client_id_result['client_id']}")
                else:
                    error_msg = client_id_result.get("error", "Unknown error")
                    print(f"❌ {self.account_name}: {error_msg}")
                    return False, {"error": "Failed to get GitHub client ID"}

            # # 获取 OAuth 认证状态
            auth_state_result = await self.get_auth_state(
                client=client,
                client_id=client_id_result["client_id"],
                headers=headers,
                provider="github",
                wait_for_url="https://github.com/login",
            )
            if auth_state_result and auth_state_result.get("success"):
                print(f"ℹ️ {self.account_name}: Got auth state for GitHub: {auth_state_result['state']}")
            else:
                error_msg = auth_state_result.get("error", "Unknown error")
                print(f"❌ {self.account_name}: {error_msg}")
                return False, {"error": "Failed to get GitHub auth state"}

            # 生成缓存文件路径
            username_hash = hashlib.sha256(username.encode("utf-8")).hexdigest()[:8]
            cache_file_path = f"{self.cache_dir}/github_{username_hash}_storage_state.json"

            from sign_in_with_github import GitHubSignIn

            github = GitHubSignIn(
                account_name=self.account_name,
                provider_config=self.provider_config,
                username=username,
                password=password,
            )

            success, result_data = await github.signin(
                client_id=client_id_result["client_id"],
                auth_state=auth_state_result.get("state"),
                auth_cookies=auth_state_result.get("cookies", []),
                cache_file_path=cache_file_path,
            )

            # 检查是否成功获取 cookies 和 api_user
            if success and result_data.get("cookies") and result_data.get("api_user"):
                # 统一调用 check_in_with_cookies 执行签到
                user_cookies = result_data["cookies"]
                api_user = result_data["api_user"]

                merged_cookies = {**waf_cookies, **user_cookies}
                return await self.check_in_with_cookies(merged_cookies, api_user, needs_check_in=False)
            else:
                # 返回错误信息
                return False, result_data

        except Exception as e:
            print(f"❌ {self.account_name}: Error occurred during check-in process - {e}")
            return False, {"error": "GitHub check-in process error"}
        finally:
            client.close()

    async def check_in_with_linuxdo(
        self,
        username: str,
        password: str,
        waf_cookies: dict,
    ) -> tuple[bool, dict]:
        """使用 Linux.do 账号执行签到操作

        Args:
            username: Linux.do 用户名
            password: Linux.do 密码
            waf_cookies: WAF cookies
        """
        print(f"ℹ️ {self.account_name}: Executing check-in with Linux.do account")

        client = httpx.Client(http2=True, timeout=30.0)
        try:
            client.cookies.update(waf_cookies)

            headers = {
                "User-Agent": get_random_user_agent(),
                "Accept": "application/json, text/plain, */*",
                "Accept-Language": "zh-CN,zh;q=0.9,en;q=0.8",
                "Accept-Encoding": "gzip, deflate, br, zstd",
                "Referer": self.provider_config.get_login_url(),
                "Origin": self.provider_config.origin,
                "Connection": "keep-alive",
                "Sec-Fetch-Dest": "empty",
                "Sec-Fetch-Mode": "cors",
                "Sec-Fetch-Site": "same-origin",
                self.provider_config.api_user_key: "-1",
            }

            # 获取 OAuth 客户端 ID
            # 优先使用 provider_config 中的 client_id
            if self.provider_config.linuxdo_client_id:
                client_id_result = {
                    "success": True,
                    "client_id": self.provider_config.linuxdo_client_id,
                }
                print(
                    f"ℹ️ {self.account_name}: Using Linux.do client ID from config: " f"{client_id_result['client_id']}"
                )
            else:
                client_id_result = await self.get_auth_client_id(client, headers, "linuxdo")
                if client_id_result and client_id_result.get("success"):
                    print(f"ℹ️ {self.account_name}: Got client ID for Linux.do: {client_id_result['client_id']}")
                else:
                    error_msg = client_id_result.get("error", "Unknown error")
                    print(f"❌ {self.account_name}: {error_msg}")
                    return False, {"error": "Failed to get Linux.do client ID"}

            # 获取 OAuth 认证状态
            auth_state_result = await self.get_auth_state(
                client=client,
                client_id=client_id_result["client_id"],
                headers=headers,
                provider="linuxdo",
                wait_for_url="https://linux.do/login",
            )
            if auth_state_result and auth_state_result.get("success"):
                print(f"ℹ️ {self.account_name}: Got auth state for Linux.do: {auth_state_result['state']}")
            else:
                error_msg = auth_state_result.get("error", "Unknown error")
                print(f"❌ {self.account_name}: {error_msg}")
                return False, {"error": "Failed to get Linux.do auth state"}

            # 生成缓存文件路径
            username_hash = hashlib.sha256(username.encode("utf-8")).hexdigest()[:8]
            cache_file_path = f"{self.cache_dir}/linuxdo_{username_hash}_storage_state.json"

            from sign_in_with_linuxdo import LinuxDoSignIn

            linuxdo = LinuxDoSignIn(
                account_name=self.account_name,
                provider_config=self.provider_config,
                username=username,
                password=password,
            )

            success, result_data = await linuxdo.signin(
                client_id=client_id_result["client_id"],
                auth_state=auth_state_result["state"],
                auth_cookies=auth_state_result.get("cookies", []),
                cache_file_path=cache_file_path,
            )

            # 检查是否成功获取 cookies 和 api_user
            if success and result_data.get("cookies") and result_data.get("api_user"):
                # 统一调用 check_in_with_cookies 执行签到
                user_cookies = result_data["cookies"]
                api_user = result_data["api_user"]

                merged_cookies = {**waf_cookies, **user_cookies}
                return await self.check_in_with_cookies(merged_cookies, api_user, needs_check_in=False)
            else:
                # 返回错误信息
                return False, result_data

        except Exception as e:
            print(f"❌ {self.account_name}: Error occurred during check-in process - {e}")
            return False, {"error": "Linux.do check-in process error"}

    async def execute(self) -> list[tuple[str, bool, dict | None]]:
        """为单个账号执行签到操作，支持多种认证方式"""
        print(f"\n\n⏳ Starting to process {self.account_name}")

        waf_cookies = {}
        if self.provider_config.needs_waf_cookies():
            waf_cookies = await self.get_waf_cookies_with_browser()
            if not waf_cookies:
                print(f"❌ {self.account_name}: Unable to get WAF cookies")
                # 即使 WAF cookies 失败，也继续尝试其他认证方式
                print(f"✅ {self.account_name}: WAF cookies obtained")
        else:
            print(f"ℹ️ {self.account_name}: Bypass WAF not required, using user cookies directly")

        # 解析账号配置
        cookies_data = self.account_info.cookies
        github_info = self.account_info.github
        linuxdo_info = self.account_info.linux_do
        results = []

        # 尝试 cookies 认证
        if cookies_data:
            print(f"\nℹ️ {self.account_name}: Trying cookies authentication")
            try:
                user_cookies = parse_cookies(cookies_data)
                if not user_cookies:
                    print(f"❌ {self.account_name}: Invalid cookies format")
                    results.append(("cookies", False, {"error": "Invalid cookies format"}))
                else:
                    api_user = self.account_info.api_user
                    if not api_user:
                        print(f"❌ {self.account_name}: API user identifier not found for cookies")
                        results.append(("cookies", False, {"error": "API user identifier not found"}))
                    else:
                        # 使用已有 cookies 执行签到
                        all_cookies = {**waf_cookies, **user_cookies}
                        success, user_info = await self.check_in_with_cookies(all_cookies, api_user)
                        if success:
                            print(f"✅ {self.account_name}: Cookies authentication successful")
                            results.append(("cookies", True, user_info))
                        else:
                            print(f"❌ {self.account_name}: Cookies authentication failed")
                            results.append(("cookies", False, user_info))
            except Exception as e:
                print(f"❌ {self.account_name}: Cookies authentication error: {e}")
                results.append(("cookies", False, {"error": str(e)}))

        # 尝试 GitHub 认证
        if github_info:
            print(f"\nℹ️ {self.account_name}: Trying GitHub authentication")
            try:
                username = github_info.get("username")
                password = github_info.get("password")
                if not username or not password:
                    print(f"❌ {self.account_name}: Incomplete GitHub account information")
                    results.append(("github", False, {"error": "Incomplete GitHub account information"}))
                else:
                    # 使用 GitHub 账号执行签到
                    success, user_info = await self.check_in_with_github(username, password, waf_cookies)
                    if success:
                        print(f"✅ {self.account_name}: GitHub authentication successful")
                        results.append(("github", True, user_info))
                    else:
                        print(f"❌ {self.account_name}: GitHub authentication failed")
                        results.append(("github", False, user_info))
            except Exception as e:
                print(f"❌ {self.account_name}: GitHub authentication error: {e}")
                results.append(("github", False, {"error": str(e)}))

        # 尝试 Linux.do 认证
        if linuxdo_info:
            print(f"\nℹ️ {self.account_name}: Trying Linux.do authentication")
            try:
                username = linuxdo_info.get("username")
                password = linuxdo_info.get("password")
                if not username or not password:
                    print(f"❌ {self.account_name}: Incomplete Linux.do account information")
                    results.append(("linux.do", False, {"error": "Incomplete Linux.do account information"}))
                else:
                    # 使用 Linux.do 账号执行签到
                    success, user_info = await self.check_in_with_linuxdo(
                        username,
                        password,
                        waf_cookies,
                    )
                    if success:
                        print(f"✅ {self.account_name}: Linux.do authentication successful")
                        results.append(("linux.do", True, user_info))
                    else:
                        print(f"❌ {self.account_name}: Linux.do authentication failed")
                        results.append(("linux.do", False, user_info))
            except Exception as e:
                print(f"❌ {self.account_name}: Linux.do authentication error: {e}")
                results.append(("linux.do", False, {"error": str(e)}))

        if not results:
            print(f"❌ {self.account_name}: No valid authentication method found in configuration")
            return []

        # 输出最终结果
        print(f"\n📋 {self.account_name} authentication results:")
        successful_count = 0
        for auth_method, success, user_info in results:
            status = "✅" if success else "❌"
            print(f"  {status} {auth_method} authentication")
            if success:
                successful_count += 1

        print(f"\n🎯 {self.account_name}: {successful_count}/{len(results)} authentication methods successful")

        return results<|MERGE_RESOLUTION|>--- conflicted
+++ resolved
@@ -7,13 +7,8 @@
 import hashlib
 import os
 import tempfile
-<<<<<<< HEAD
 from datetime import datetime
 from urllib.parse import urlparse, parse_qs
-=======
-from urllib.parse import urlparse
-from datetime import datetime
->>>>>>> 14d56bb5
 
 import httpx
 from camoufox.async_api import AsyncCamoufox
@@ -21,50 +16,6 @@
 from utils.browser_utils import parse_cookies, get_random_user_agent
 
 
-def check_and_handle_response(response: httpx.Response, context: str = "response") -> dict | None:
-    """检查响应类型，如果是 HTML 则保存为文件，否则返回 JSON 数据
-
-    Args:
-        response: httpx Response 对象
-        context: 上下文描述，用于生成文件名
-
-    Returns:
-        JSON 数据字典，如果响应是 HTML 则返回 None
-    """
-    content_type = response.headers.get("content-type", "").lower()
-
-    # 检查是否是 HTML 响应
-    if "text/html" in content_type or "text/plain" in content_type:
-        # 保存 HTML 内容到文件
-        timestamp = datetime.now().strftime("%Y%m%d_%H%M%S")
-        filename = f"response_{context}_{timestamp}.html"
-
-        # 创建 logs 目录
-        os.makedirs("logs", exist_ok=True)
-        filepath = os.path.join("logs", filename)
-
-        with open(filepath, "w", encoding="utf-8") as f:
-            f.write(response.text)
-
-        print(f"⚠️ Received HTML response instead of JSON, saved to: {filepath}")
-        return None
-
-    # 如果是 JSON，正常解析
-    try:
-        return response.json()
-    except json.JSONDecodeError as e:
-        print(f"❌ Failed to parse JSON response: {e}")
-        # 即使不是 HTML，如果 JSON 解析失败，也保存原始内容
-        timestamp = datetime.now().strftime("%Y%m%d_%H%M%S")
-        filename = f"response_{context}_invalid_{timestamp}.txt"
-        os.makedirs("logs", exist_ok=True)
-        filepath = os.path.join("logs", filename)
-
-        with open(filepath, "w", encoding="utf-8") as f:
-            f.write(response.text)
-
-        print(f"⚠️ Invalid response saved to: {filepath}")
-        return None
 
 
 class CheckIn:
@@ -73,14 +24,14 @@
     account_config: AccountConfig
     account_name: str
     provider_config: ProviderConfig
-    cache_dir: str
+    storage_state_dir: str
 
     def __init__(
         self,
         account_config: AccountConfig,
         provider_config: ProviderConfig,
         account_index: int,
-        cache_dir: str = "caches",
+        storage_state_dir: str = "stroage-states",
     ):
         """初始化签到管理器
 
@@ -90,8 +41,8 @@
         self.account_name = account_config.name or f"Account {account_index + 1}"
         self.account_info = account_config
         self.provider_config = provider_config
-        self.cache_dir = cache_dir
-        os.makedirs(self.cache_dir, exist_ok=True)
+        self.storage_state_dir = storage_state_dir
+        os.makedirs(self.storage_state_dir, exist_ok=True)
 
     async def _take_screenshot(self, page, reason: str) -> None:
         """截取当前页面的屏幕截图
@@ -116,6 +67,52 @@
             print(f"📸 {self.account_name}: Screenshot saved to {filepath}")
         except Exception as e:
             print(f"⚠️ {self.account_name}: Failed to take screenshot: {e}")
+
+    def check_and_handle_response(self,response: httpx.Response, context: str = "response") -> dict | None:
+        """检查响应类型，如果是 HTML 则保存为文件，否则返回 JSON 数据
+
+        Args:
+            response: httpx Response 对象
+            context: 上下文描述，用于生成文件名
+
+        Returns:
+            JSON 数据字典，如果响应是 HTML 则返回 None
+        """
+        content_type = response.headers.get("content-type", "").lower()
+        
+        # 创建 logs 目录
+        logs_dir = "logs"
+        os.makedirs(logs_dir, exist_ok=True)
+
+        # 检查是否是 HTML 响应
+        if "text/html" in content_type or "text/plain" in content_type:
+            # 保存 HTML 内容到文件
+            timestamp = datetime.now().strftime("%Y%m%d_%H%M%S")
+            filename = f"response_{context}_{timestamp}.html"
+            filepath = os.path.join(logs_dir, filename)
+
+            with open(filepath, "w", encoding="utf-8") as f:
+                f.write(response.text)
+
+            print(f"⚠️ {self.account_name}: Received HTML response instead of JSON, saved to: {filepath}")
+            return None
+
+        # 如果是 JSON，正常解析
+        try:
+            return response.json()
+        except json.JSONDecodeError as e:
+            print(f"❌ {self.account_name}: Failed to parse JSON response: {e}")
+            # 即使不是 HTML，如果 JSON 解析失败，也保存原始内容
+            timestamp = datetime.now().strftime("%Y%m%d_%H%M%S")
+            filename = f"response_{context}_invalid_{timestamp}.txt"
+            filepath = os.path.join(logs_dir, filename)
+
+            with open(filepath, "w", encoding="utf-8") as f:
+                f.write(response.text)
+
+            print(f"⚠️ {self.account_name}: Invalid response saved to: {filepath}")
+            return None
+
 
     async def get_waf_cookies_with_browser(self) -> dict | None:
         """使用 Camoufox 获取 WAF cookies（隐私模式）"""
@@ -229,15 +226,11 @@
             response = client.get(self.provider_config.get_status_url(), headers=headers, timeout=30)
 
             if response.status_code == 200:
-<<<<<<< HEAD
-                try:
-                    data = response.json()
-                except json.JSONDecodeError as json_err:
-                    print(f"❌ {self.account_name}: Failed to parse JSON response")
-                    print(f"    📄 Response content (first 500 chars): {response.text[:500]}")
-                    print(f"ℹ️ {self.account_name}: Attempting to get status from browser localStorage")
+                data = self.check_and_handle_response(response, f"get_auth_client_id_{provider}")
+                if data is None:
 
                     # 尝试从浏览器 localStorage 获取状态
+                    print(f"ℹ️ {self.account_name}: Getting status from browser")
                     try:
                         status_data = await self.get_status_with_browser()
                         if status_data:
@@ -260,14 +253,7 @@
 
                     return {
                         "success": False,
-                        "error": f"Failed to get client id: Invalid JSON response - {json_err}",
-=======
-                data = check_and_handle_response(response, f"get_auth_client_id_{provider}")
-                if data is None:
-                    return {
-                        "success": False,
-                        "error": f"Failed to get client id: Invalid response type (saved to logs)",
->>>>>>> 14d56bb5
+                        "error": "Failed to get client id: Invalid response type (saved to logs)",
                     }
 
                 if data.get("success"):
@@ -375,6 +361,7 @@
                     print(f"ℹ️ {self.account_name}: New tab URL: {new_page.url}")
 
                     # Check if URL matches the expected pattern
+                    current_url = None
                     if wait_for_url in new_page.url:
                         print(f"✅ {self.account_name}: New tab URL matches expected pattern")
                         current_url = new_page.url
@@ -413,63 +400,57 @@
             response = client.get(self.provider_config.get_auth_state_url(), headers=headers, timeout=30)
 
             if response.status_code == 200:
-<<<<<<< HEAD
-                try:
-                    data = response.json()
-                except json.JSONDecodeError as json_err:
-                    print(f"❌ {self.account_name}: Invalid JSON response - {json_err}")
-                    print(f"    📄 Response content (first 500 chars): {response.text[:500]}")
-
+                json_data = self.check_and_handle_response(response, "get_auth_state")
+                if json_data is None:
+                    # 尝试从浏览器 localStorage 获取状态
                     print(f"ℹ️ {self.account_name}: Getting auth state from browser")
-                    auth_result = await self.get_auth_state_with_browser(
-                        {f"{provider}_client_id": client_id, f"{provider}_oauth": True},
-                        wait_for_url,
-                    )
-
-                    if not auth_result.get("success"):
-                        error_msg = auth_result.get("error", "Unknown error")
-                        print(f"❌ {self.account_name}: {error_msg}")
-                        return False, {"error": "Failed to get auth URL with browser"}
-
-                    # 提取 return_to 参数
-                    auth_url = auth_result.get("url")
-                    print(f"ℹ️ {self.account_name}: Extracted auth url: {auth_url}")
-                    parsed_url = urlparse(auth_url)
-                    query_params = parse_qs(parsed_url.query)
-                    return_to = query_params.get(return_to_key, [None])[0]
-
-                    if return_to:
-                        print(f"ℹ️ {self.account_name}: Extracted return_to: {return_to}")
-
-                        # 从 return_to URL 中提取 state 参数
-                        return_to_parsed = urlparse(return_to)
-                        return_to_params = parse_qs(return_to_parsed.query)
-                        auth_state = return_to_params.get("state", [None])[0]
-
-                        if auth_state:
-                            print(f"ℹ️ {self.account_name}: Extracted state from return_to: {auth_state}")
-                            return {
-                                "success": True,
-                                "state": auth_state,
-                                "cookies": auth_result.get("cookies", []),
-                            }
+                    try:
+                        auth_result = await self.get_auth_state_with_browser(
+                            {f"{provider}_client_id": client_id, f"{provider}_oauth": True},
+                            wait_for_url,
+                        )
+
+                        if not auth_result.get("success"):
+                            error_msg = auth_result.get("error", "Unknown error")
+                            print(f"❌ {self.account_name}: {error_msg}")
+                            return False, {"error": "Failed to get auth URL with browser"}
+
+                        # 提取 return_to 参数
+                        auth_url = auth_result.get("url")
+                        print(f"ℹ️ {self.account_name}: Extracted auth url: {auth_url}")
+                        parsed_url = urlparse(auth_url)
+                        query_params = parse_qs(parsed_url.query)
+                        return_to = query_params.get(return_to_key, [None])[0]
+
+                        if return_to:
+                            print(f"ℹ️ {self.account_name}: Extracted return_to: {return_to}")
+
+                            # 从 return_to URL 中提取 state 参数
+                            return_to_parsed = urlparse(return_to)
+                            return_to_params = parse_qs(return_to_parsed.query)
+                            auth_state = return_to_params.get("state", [None])[0]
+
+                            if auth_state:
+                                print(f"ℹ️ {self.account_name}: Extracted state from return_to: {auth_state}")
+                                return {
+                                    "success": True,
+                                    "state": auth_state,
+                                    "cookies": auth_result.get("cookies", []),
+                                }
+                            else:
+                                print(f"⚠️ {self.account_name}: No state parameter found in return_to URL")
                         else:
-                            print(f"⚠️ {self.account_name}: No state parameter found in return_to URL")
-                            return False, {"error": "No state parameter found in return_to URL"}
-                    else:
-                        print(f"⚠️ {self.account_name}: No return_to parameter found in URL")
-                        return False, {"error": "No return_to parameter found in URL"}
-=======
-                data = check_and_handle_response(response, "get_auth_state")
-                if data is None:
+                            print(f"⚠️ {self.account_name}: No return_to parameter found in URL")
+                    except Exception as browser_err:
+                        print(f"⚠️ {self.account_name}: Failed to get auth state from browser: " f"{browser_err}")
+
                     return {
                         "success": False,
-                        "error": f"Failed to get auth state: Invalid response type (saved to logs)",
+                        "error": "Failed to get auth state: Invalid response type (saved to logs)",
                     }
->>>>>>> 14d56bb5
-
-                if data.get("success"):
-                    auth_data = data.get("data")
+
+                if json_data.get("success"):
+                    auth_data = json_data.get("data")
 
                     # 将 httpx Cookies 对象转换为 Camoufox 格式
                     cookies = []
@@ -504,7 +485,7 @@
                         "cookies": cookies,  # 直接返回 Camoufox 格式的 cookies
                     }
                 else:
-                    error_msg = data.get("message", "Unknown error")
+                    error_msg = json_data.get("message", "Unknown error")
                     return {
                         "success": False,
                         "error": f"Failed to get auth state: {error_msg}",
@@ -525,26 +506,15 @@
             response = client.get(self.provider_config.get_user_info_url(), headers=headers, timeout=30)
 
             if response.status_code == 200:
-<<<<<<< HEAD
-                try:
-                    data = response.json()
-                except json.JSONDecodeError as json_err:
-                    print(f"❌ {self.account_name}: Failed to parse JSON response")
-                    print(f"    📄 Response content (first 500 chars): {response.text[:500]}")
+                json_data = self.check_and_handle_response(response, "get_user_info")
+                if json_data is None:
                     return {
                         "success": False,
-                        "error": f"Failed to get user info: Invalid JSON response - {json_err}",
-=======
-                data = check_and_handle_response(response, "get_user_info")
-                if data is None:
-                    return {
-                        "success": False,
-                        "error": f"Failed to get user info: Invalid response type (saved to logs)",
->>>>>>> 14d56bb5
+                        "error": "Failed to get user info: Invalid response type (saved to logs)",
                     }
 
-                if data.get("success"):
-                    user_data = data.get("data", {})
+                if json_data.get("success"):
+                    user_data = json_data.get("data", {})
                     quota = round(user_data.get("quota", 0) / 500000, 2)
                     used_quota = round(user_data.get("used_quota", 0) / 500000, 2)
                     return {
@@ -554,7 +524,7 @@
                         "display": f"Current balance: ${quota}, Used: ${used_quota}",
                     }
                 else:
-                    error_msg = data.get("message", "Unknown error")
+                    error_msg = json_data.get("message", "Unknown error")
                     return {
                         "success": False,
                         "error": f"Failed to get user info: {error_msg}",
@@ -581,8 +551,8 @@
         print(f"📨 {self.account_name}: Response status code {response.status_code}")
 
         if response.status_code == 200:
-            result = check_and_handle_response(response, "execute_check_in")
-            if result is None:
+            json_data = self.check_and_handle_response(response, "execute_check_in")
+            if json_data is None:
                 # 如果不是 JSON 响应（可能是 HTML），检查是否包含成功标识
                 if "success" in response.text.lower():
                     print(f"✅ {self.account_name}: Check-in successful!")
@@ -591,11 +561,11 @@
                     print(f"❌ {self.account_name}: Check-in failed - Invalid response format")
                     return False
 
-            if result.get("ret") == 1 or result.get("code") == 0 or result.get("success"):
+            if json_data.get("ret") == 1 or json_data.get("code") == 0 or json_data.get("success"):
                 print(f"✅ {self.account_name}: Check-in successful!")
                 return True
             else:
-                error_msg = result.get("msg", result.get("message", "Unknown error"))
+                error_msg = json_data.get("msg", json_data.get("message", "Unknown error"))
                 print(f"❌ {self.account_name}: Check-in failed - {error_msg}")
                 return False
         else:
@@ -704,7 +674,7 @@
 
             # 生成缓存文件路径
             username_hash = hashlib.sha256(username.encode("utf-8")).hexdigest()[:8]
-            cache_file_path = f"{self.cache_dir}/github_{username_hash}_storage_state.json"
+            cache_file_path = f"{self.storage_state_dir}/github_{username_hash}_storage_state.json"
 
             from sign_in_with_github import GitHubSignIn
 
@@ -809,7 +779,7 @@
 
             # 生成缓存文件路径
             username_hash = hashlib.sha256(username.encode("utf-8")).hexdigest()[:8]
-            cache_file_path = f"{self.cache_dir}/linuxdo_{username_hash}_storage_state.json"
+            cache_file_path = f"{self.storage_state_dir}/linuxdo_{username_hash}_storage_state.json"
 
             from sign_in_with_linuxdo import LinuxDoSignIn
 
